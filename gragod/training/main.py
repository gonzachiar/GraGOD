import json
<<<<<<< HEAD
from typing import Literal, Optional
=======
from enum import Enum
>>>>>>> d5e98588

import torch
import yaml
from sklearn.model_selection import train_test_split

from gragod import DATASETS, INTERPOLATION_METHODS


class ParamFileTypes(Enum):
    YAML = "yaml"
    JSON = "json"

<<<<<<< HEAD
def _split_train_val_test(
    X: torch.Tensor,
    Y: Optional[torch.Tensor],
    test_size: float = 0.1,
    val_size: float = 0.1,
    shuffle: bool = True,
    random_state: int = 42,
):
    X_train, X_test, Y_train, Y_test = train_test_split(
        X,
        Y,
        test_size=test_size,
        shuffle=shuffle,
        random_state=random_state,
        stratify=Y,
    )
    X_train, X_val, Y_train, Y_val = train_test_split(
        X_train,
        Y_train,
        test_size=val_size,
        shuffle=shuffle,
        random_state=random_state,
        stratify=Y_train,
    )

    return X_train, X_val, X_test, Y_train, Y_val, Y_test


def load_params(base_path: str, type: PARAM_FILE_TYPE) -> dict:
=======

def load_params(base_path: str, type: ParamFileTypes) -> dict:
    """
    Load the parameters from the given file.
    Args:
        base_path: The path to the parameters file.
        type: The enum with the type of the parameters file.
    Returns:
        The parameters as a dictionary.
    """
>>>>>>> d5e98588
    if type == "yaml":
        with open(base_path, "r") as yaml_file:
            params = yaml.safe_load(yaml_file)
    elif type == "json":
        with open(base_path, "r") as json_file:
            params = json.load(json_file)
    else:
        raise ValueError(f"Type must be one of {ParamFileTypes.__members__.keys()}")

    return params


def load_training_data(
    dataset: DATASETS,
    test_size: float = 0.1,
    val_size: float = 0.1,
    shuffle: bool = True,
    random_state: int = 42,
    normalize: bool = False,
    clean: bool = False,
    interpolate_method: Optional[INTERPOLATION_METHODS] = None,
):
    if dataset == "mihaela":
        from datasets.mihaela import load_mihaela_service_training_data

        # TODO: Load all services
        X, Y = load_mihaela_service_training_data(
            service_name="Clash_of_Clans",
            normalize=normalize,
            clean=clean,
            interpolate_method=interpolate_method,
        )

        return _split_train_val_test(
            X=X,
            Y=Y,
            test_size=test_size,
            val_size=val_size,
            shuffle=shuffle,
            random_state=random_state,
        )

    elif dataset == "telco":
        from datasets.telco import load_telco_training_data

        print(
            "Telco data is already splited, ignoring arguments: 'test_size'"
            ", 'val_size', 'shuffle' and 'random_state'"
        )

        return load_telco_training_data(
            normalize=normalize, clean=clean, interpolate_method=interpolate_method
        )

    else:
        raise ValueError(f"{dataset} is an unkown dataset")<|MERGE_RESOLUTION|>--- conflicted
+++ resolved
@@ -1,9 +1,6 @@
 import json
-<<<<<<< HEAD
-from typing import Literal, Optional
-=======
 from enum import Enum
->>>>>>> d5e98588
+from typing import Optional
 
 import torch
 import yaml
@@ -16,7 +13,7 @@
     YAML = "yaml"
     JSON = "json"
 
-<<<<<<< HEAD
+
 def _split_train_val_test(
     X: torch.Tensor,
     Y: Optional[torch.Tensor],
@@ -45,9 +42,6 @@
     return X_train, X_val, X_test, Y_train, Y_val, Y_test
 
 
-def load_params(base_path: str, type: PARAM_FILE_TYPE) -> dict:
-=======
-
 def load_params(base_path: str, type: ParamFileTypes) -> dict:
     """
     Load the parameters from the given file.
@@ -57,7 +51,6 @@
     Returns:
         The parameters as a dictionary.
     """
->>>>>>> d5e98588
     if type == "yaml":
         with open(base_path, "r") as yaml_file:
             params = yaml.safe_load(yaml_file)
